--- conflicted
+++ resolved
@@ -86,12 +86,6 @@
 func newLabels(container *api.Container, pod *api.Pod, restartCount int, enableCustomMetrics bool) map[string]string {
 
 	labels := map[string]string{}
-<<<<<<< HEAD
-	// copy pod labels to newLabels
-	if pod.Labels != nil {
-		labels = pod.Labels
-	}
-=======
 
 	if pod.Labels != nil {
 
@@ -102,7 +96,6 @@
 		}
 	}
 
->>>>>>> f65a8c48
 	labels[kubernetesPodNameLabel] = pod.Name
 	labels[kubernetesPodNamespaceLabel] = pod.Namespace
 	labels[kubernetesPodUIDLabel] = string(pod.UID)
