/*
Copyright 2015 The Kubernetes Authors All rights reserved.

Licensed under the Apache License, Version 2.0 (the "License");
you may not use this file except in compliance with the License.
You may obtain a copy of the License at

    http://www.apache.org/licenses/LICENSE-2.0

Unless required by applicable law or agreed to in writing, software
distributed under the License is distributed on an "AS IS" BASIS,
WITHOUT WARRANTIES OR CONDITIONS OF ANY KIND, either express or implied.
See the License for the specific language governing permissions and
limitations under the License.
*/

package dockertools

import (
	"bytes"
	"errors"
	"fmt"
	"io"
	"io/ioutil"
	"os"
	"os/exec"
	"path"
	"regexp"
	"strconv"
	"strings"
	"sync"
	"time"
    "encoding/json"
    "net/http"


	"github.com/coreos/go-semver/semver"
	docker "github.com/fsouza/go-dockerclient"
	"github.com/golang/glog"
	cadvisorapi "github.com/google/cadvisor/info/v1"
	"k8s.io/kubernetes/pkg/api"
	"k8s.io/kubernetes/pkg/api/unversioned"
	"k8s.io/kubernetes/pkg/client/record"
	kubecontainer "k8s.io/kubernetes/pkg/kubelet/container"
	"k8s.io/kubernetes/pkg/kubelet/lifecycle"
	"k8s.io/kubernetes/pkg/kubelet/metrics"
	"k8s.io/kubernetes/pkg/kubelet/network"
	// "k8s.io/kubernetes/pkg/kubelet/network/hairpin"
	proberesults "k8s.io/kubernetes/pkg/kubelet/prober/results"
	"k8s.io/kubernetes/pkg/kubelet/qos"
	kubetypes "k8s.io/kubernetes/pkg/kubelet/types"
	"k8s.io/kubernetes/pkg/kubelet/util/format"
	"k8s.io/kubernetes/pkg/runtime"
	"k8s.io/kubernetes/pkg/securitycontext"
	"k8s.io/kubernetes/pkg/types"
	"k8s.io/kubernetes/pkg/util"
	"k8s.io/kubernetes/pkg/util/oom"
	"k8s.io/kubernetes/pkg/util/procfs"
	utilruntime "k8s.io/kubernetes/pkg/util/runtime"
	utilstrings "k8s.io/kubernetes/pkg/util/strings"
)

const (
	DockerType = "docker"

	minimumDockerAPIVersion = "1.18"

	// ndots specifies the minimum number of dots that a domain name must contain for the resolver to consider it as FQDN (fully-qualified)
	// we want to able to consider SRV lookup names like _dns._udp.kube-dns.default.svc to be considered relative.
	// hence, setting ndots to be 5.
	ndotsDNSOption = "options ndots:5\n"
	// In order to avoid unnecessary SIGKILLs, give every container a minimum grace
	// period after SIGTERM. Docker will guarantee the termination, but SIGTERM is
	// potentially dangerous.
	// TODO: evaluate whether there are scenarios in which SIGKILL is preferable to
	// SIGTERM for certain process types, which may justify setting this to 0.
	minimumGracePeriodInSeconds = 2

	DockerNetnsFmt = "/proc/%v/ns/net"

	// String used to detect docker host mode for various namespaces (e.g.
	// networking). Must match the value returned by docker inspect -f
	// '{{.HostConfig.NetworkMode}}'.
	namespaceModeHost = "host"

	// Remote API version for docker daemon version v1.10
	// https://docs.docker.com/engine/reference/api/docker_remote_api/
	dockerV110APIVersion = "1.22"
)

var (
	// DockerManager implements the Runtime interface.
	_ kubecontainer.Runtime = &DockerManager{}

	// TODO: make this a TTL based pull (if image older than X policy, pull)
	podInfraContainerImagePullPolicy = api.PullIfNotPresent

	// Default set of security options. Seccomp is disabled by default until
	// github issue #20870 is resolved.
	defaultSecurityOpt = []string{"seccomp:unconfined"}
)

type DockerManager struct {
	client              DockerInterface
	recorder            record.EventRecorder
	containerRefManager *kubecontainer.RefManager
	os                  kubecontainer.OSInterface
	machineInfo         *cadvisorapi.MachineInfo

	// The image name of the pod infra container.
	podInfraContainerImage string
	// (Optional) Additional environment variables to be set for the pod infra container.
	podInfraContainerEnv []api.EnvVar

	// TODO(yifan): Record the pull failure so we can eliminate the image checking?
	// Lower level docker image puller.
	dockerPuller DockerPuller

	// wrapped image puller.
	imagePuller kubecontainer.ImagePuller

	// Root of the Docker runtime.
	dockerRoot string

	// Directory of container logs.
	containerLogsDir string

	// Network plugin.
	networkPlugin network.NetworkPlugin

	// Health check results.
	livenessManager proberesults.Manager

	// RuntimeHelper that wraps kubelet to generate runtime container options.
	runtimeHelper kubecontainer.RuntimeHelper

	// Runner of lifecycle events.
	runner kubecontainer.HandlerRunner

	// Handler used to execute commands in containers.
	execHandler ExecHandler

	// Used to set OOM scores of processes.
	oomAdjuster *oom.OOMAdjuster

	// Get information from /proc mount.
	procFs procfs.ProcFSInterface

	// If true, enforce container cpu limits with CFS quota support
	cpuCFSQuota bool

	// Container GC manager
	containerGC *containerGC

	// Support for gathering custom metrics.
	enableCustomMetrics bool

	// If true, the "hairpin mode" flag is set on container interfaces.
	// A false value means the kubelet just backs off from setting it,
	// it might already be true.
	configureHairpinMode bool
}

// A subset of the pod.Manager interface extracted for testing purposes.
type podGetter interface {
	GetPodByUID(types.UID) (*api.Pod, bool)
}

type Header struct {
    CallApp  string `json:"app_app"`
    Platform string `json:"platform"`
    User     string `json:"user"`
    Ticket   string `json:"ticket"`
    Method   string `json:"method"`
}

type Tgw struct{
    City     string `json:"city"`
    Domain   string `json:"domain"`
    Fwd_mode int    `json:"fwd_mode"`
    Protocol string `json:"protocol"`
    Isp      string `json:"isp"`
    Remark   string `json:"remark"`
    Session_keep_time  int `json:"session_keep_time"`
    Need_nat int    `json:"need_nat"`
    Vip      string `json:"vip"`
    Vport    string `json:"vport"`
    Rsip     string `json:"rsip"`
    Rsport   string `json:"rsport"`
    Rsweight int    `json:"rsweight"`
    Flow_peak int   `json:"flow_peak"`
    PortNum  int    `json:"portNum"`
    Innerip  string `json:"innerip"`
}


type Condition struct {
    Applicationnameid int `json:"applicationnameid"`
    Apply_type      int    `json:"apply_type"`
    Tgw             Tgw    `json:"tgw"`
}

type Action struct {
    Condition Condition `json:"condition"`
}

type Condition_tgw_del struct {
    Rsip      string `json:"rsip"`
    Vip       string `json:"vip"`
    Vport     string `json:"vport"`
    Protocol  string `json:"protocol"`
}

type Action_tgw_del struct {
    Condition Condition_tgw_del `json:"condition"`
}

type Params_tgw_del struct {
    Header Header `json:"header"`
    Action Action_tgw_del `json:"action"`
}

type Params struct {
    Header Header `json:"header"`
    Action Action `json:"action"`
}

type Job struct {
    JobID string `json:"jobid"`
    Url   string `json:"url"`
    Vip   string `json:"vip"`
    Vport string `json:"vport"`
}

type RespData struct {
    Errcode int    `json:"errcode"`
    Errmsg  string `json:"errmsg"`
    Data    Job    `json:"data"`
}

func PodInfraContainerEnv(env map[string]string) kubecontainer.Option {
	return func(rt kubecontainer.Runtime) {
		dm := rt.(*DockerManager)
		for k, v := range env {
			dm.podInfraContainerEnv = append(dm.podInfraContainerEnv, api.EnvVar{
				Name:  k,
				Value: v,
			})
		}
	}
}

func NewDockerManager(
	client DockerInterface,
	recorder record.EventRecorder,
	livenessManager proberesults.Manager,
	containerRefManager *kubecontainer.RefManager,
	podGetter podGetter,
	machineInfo *cadvisorapi.MachineInfo,
	podInfraContainerImage string,
	qps float32,
	burst int,
	containerLogsDir string,
	osInterface kubecontainer.OSInterface,
	networkPlugin network.NetworkPlugin,
	runtimeHelper kubecontainer.RuntimeHelper,
	httpClient kubetypes.HttpGetter,
	execHandler ExecHandler,
	oomAdjuster *oom.OOMAdjuster,
	procFs procfs.ProcFSInterface,
	cpuCFSQuota bool,
	imageBackOff *util.Backoff,
	serializeImagePulls bool,
	enableCustomMetrics bool,
	hairpinMode bool,
	options ...kubecontainer.Option) *DockerManager {

	// Work out the location of the Docker runtime, defaulting to /var/lib/docker
	// if there are any problems.
	dockerRoot := "/var/lib/docker"
	dockerInfo, err := client.Info()
	if err != nil {
		glog.Errorf("Failed to execute Info() call to the Docker client: %v", err)
		glog.Warningf("Using fallback default of /var/lib/docker for location of Docker runtime")
	} else {
		dockerRoot = dockerInfo.Get("DockerRootDir")
		glog.Infof("Setting dockerRoot to %s", dockerRoot)
	}

	dm := &DockerManager{
		client:                 client,
		recorder:               recorder,
		containerRefManager:    containerRefManager,
		os:                     osInterface,
		machineInfo:            machineInfo,
		podInfraContainerImage: podInfraContainerImage,
		dockerPuller:           newDockerPuller(client, qps, burst),
		dockerRoot:             dockerRoot,
		containerLogsDir:       containerLogsDir,
		networkPlugin:          networkPlugin,
		livenessManager:        livenessManager,
		runtimeHelper:          runtimeHelper,
		execHandler:            execHandler,
		oomAdjuster:            oomAdjuster,
		procFs:                 procFs,
		cpuCFSQuota:            cpuCFSQuota,
		enableCustomMetrics:    enableCustomMetrics,
		configureHairpinMode:   hairpinMode,
	}
	dm.runner = lifecycle.NewHandlerRunner(httpClient, dm, dm)
	if serializeImagePulls {
		dm.imagePuller = kubecontainer.NewSerializedImagePuller(kubecontainer.FilterEventRecorder(recorder), dm, imageBackOff)
	} else {
		dm.imagePuller = kubecontainer.NewImagePuller(kubecontainer.FilterEventRecorder(recorder), dm, imageBackOff)
	}
	dm.containerGC = NewContainerGC(client, podGetter, containerLogsDir)

	// apply optional settings..
	for _, optf := range options {
		optf(dm)
	}

	return dm
}

// GetContainerLogs returns logs of a specific container. By
// default, it returns a snapshot of the container log. Set 'follow' to true to
// stream the log. Set 'follow' to false and specify the number of lines (e.g.
// "100" or "all") to tail the log.
// TODO: Make 'RawTerminal' option  flagable.
func (dm *DockerManager) GetContainerLogs(pod *api.Pod, containerID kubecontainer.ContainerID, logOptions *api.PodLogOptions, stdout, stderr io.Writer) (err error) {
	var since int64
	if logOptions.SinceSeconds != nil {
		t := unversioned.Now().Add(-time.Duration(*logOptions.SinceSeconds) * time.Second)
		since = t.Unix()
	}
	if logOptions.SinceTime != nil {
		since = logOptions.SinceTime.Unix()
	}
	opts := docker.LogsOptions{
		Container:    containerID.ID,
		Stdout:       true,
		Stderr:       true,
		OutputStream: stdout,
		ErrorStream:  stderr,
		Timestamps:   logOptions.Timestamps,
		Since:        since,
		Follow:       logOptions.Follow,
		RawTerminal:  false,
	}

	if logOptions.TailLines != nil {
		opts.Tail = strconv.FormatInt(*logOptions.TailLines, 10)
	}

	err = dm.client.Logs(opts)
	return
}

var (
	// ErrNoContainersInPod is returned when there are no containers for a given pod
	ErrNoContainersInPod = errors.New("NoContainersInPod")

	// ErrNoPodInfraContainerInPod is returned when there is no pod infra container for a given pod
	ErrNoPodInfraContainerInPod = errors.New("NoPodInfraContainerInPod")

	// ErrContainerCannotRun is returned when a container is created, but cannot run properly
	ErrContainerCannotRun = errors.New("ContainerCannotRun")
)

// determineContainerIP determines the IP address of the given container.  It is expected
// that the container passed is the infrastructure container of a pod and the responsibility
// of the caller to ensure that the correct container is passed.
func (dm *DockerManager) determineContainerIP(podNamespace, podName string, container *docker.Container) string {
	result := ""

	if container.NetworkSettings != nil {
		result = container.NetworkSettings.IPAddress
	}

	if dm.networkPlugin.Name() != network.DefaultPluginName {
		netStatus, err := dm.networkPlugin.Status(podNamespace, podName, kubecontainer.DockerID(container.ID))
		if err != nil {
			glog.Errorf("NetworkPlugin %s failed on the status hook for pod '%s' - %v", dm.networkPlugin.Name(), podName, err)
		} else if netStatus != nil {
			result = netStatus.IP.String()
		}
	}

	return result
}

func (dm *DockerManager) inspectContainer(id string, podName, podNamespace string) (*kubecontainer.ContainerStatus, string, string, error) {
	var ip string
	var cpuset string
	iResult, err := dm.client.InspectContainer(id)
	if err != nil {
		return nil, ip, cpuset, err
	}
	glog.V(4).Infof("Container inspect result: %+v", *iResult)

	if iResult.HostConfig.CPUSetCPUs != "" {
		cpuset = iResult.HostConfig.CPUSetCPUs
	}
	// TODO: Get k8s container name by parsing the docker name. This will be
	// replaced by checking docker labels eventually.
	dockerName, hash, err := ParseDockerName(iResult.Name)
	if err != nil {
		return nil, ip, cpuset, fmt.Errorf("Unable to parse docker name %q", iResult.Name)
	}
	containerName := dockerName.ContainerName

	var containerInfo *labelledContainerInfo
	containerInfo = getContainerInfoFromLabel(iResult.Config.Labels)

	status := kubecontainer.ContainerStatus{
		Name:         containerName,
		RestartCount: containerInfo.RestartCount,
		Image:        iResult.Config.Image,
		ImageID:      DockerPrefix + iResult.Image,
		ID:           kubecontainer.DockerID(id).ContainerID(),
		ExitCode:     iResult.State.ExitCode,
		CreatedAt:    iResult.Created,
		Hash:         hash,
	}
	if iResult.State.Running {
		// Container that are running, restarting and paused
		status.State = kubecontainer.ContainerStateRunning
		status.StartedAt = iResult.State.StartedAt
		if containerName == PodInfraContainerName {
			ip = dm.determineContainerIP(podNamespace, podName, iResult)
		}
		return &status, ip, cpuset, nil
	}

	// Find containers that have exited or failed to start.
	if !iResult.State.FinishedAt.IsZero() || iResult.State.ExitCode != 0 {
		// Containers that are exited, dead or created (docker failed to start container)
		// When a container fails to start State.ExitCode is non-zero, FinishedAt and StartedAt are both zero
		reason := ""
		message := iResult.State.Error
		finishedAt := iResult.State.FinishedAt
		startedAt := iResult.State.StartedAt

		// Note: An application might handle OOMKilled gracefully.
		// In that case, the container is oom killed, but the exit
		// code could be 0.
		if iResult.State.OOMKilled {
			reason = "OOMKilled"
		} else if iResult.State.ExitCode == 0 {
			reason = "Completed"
		} else if !iResult.State.FinishedAt.IsZero() {
			reason = "Error"
		} else {
			// finishedAt is zero and ExitCode is nonZero occurs when docker fails to start the container
			reason = ErrContainerCannotRun.Error()
			// Adjust time to the time docker attempted to run the container, otherwise startedAt and finishedAt will be set to epoch, which is misleading
			finishedAt = iResult.Created
			startedAt = iResult.Created
		}

		terminationMessagePath := containerInfo.TerminationMessagePath
		if terminationMessagePath != "" {
			if path, found := iResult.Volumes[terminationMessagePath]; found {
				if data, err := ioutil.ReadFile(path); err != nil {
					message = fmt.Sprintf("Error on reading termination-log %s: %v", path, err)
				} else {
					message = string(data)
				}
			}
		}
		status.State = kubecontainer.ContainerStateExited
		status.Message = message
		status.Reason = reason
		status.StartedAt = startedAt
		status.FinishedAt = finishedAt
	} else {
		// Non-running containers that are created (not yet started or kubelet failed before calling
		// start container function etc.) Kubelet doesn't handle these scenarios yet.
		status.State = kubecontainer.ContainerStateUnknown
	}
	return &status, "", cpuset, nil
}

// makeEnvList converts EnvVar list to a list of strings, in the form of
// '<key>=<value>', which can be understood by docker.
func makeEnvList(envs []kubecontainer.EnvVar) (result []string) {
	for _, env := range envs {
		result = append(result, fmt.Sprintf("%s=%s", env.Name, env.Value))
	}
	return
}

// makeMountBindings converts the mount list to a list of strings that
// can be understood by docker.
// Each element in the string is in the form of:
// '<HostPath>:<ContainerPath>', or
// '<HostPath>:<ContainerPath>:ro', if the path is read only, or
// '<HostPath>:<ContainerPath>:Z', if the volume requires SELinux
// relabeling and the pod provides an SELinux label
func makeMountBindings(mounts []kubecontainer.Mount, podHasSELinuxLabel bool) (result []string) {
	for _, m := range mounts {
		bind := fmt.Sprintf("%s:%s", m.HostPath, m.ContainerPath)
		if m.ReadOnly {
			bind += ":ro"
		}
		// Only request relabeling if the pod provides an
		// SELinux context. If the pod does not provide an
		// SELinux context relabeling will label the volume
		// with the container's randomly allocated MCS label.
		// This would restrict access to the volume to the
		// container which mounts it first.
		if m.SELinuxRelabel && podHasSELinuxLabel {
			if m.ReadOnly {
				bind += ",Z"
			} else {
				bind += ":Z"
			}

		}
		result = append(result, bind)
	}
	return
}

func makePortsAndBindings(portMappings []kubecontainer.PortMapping) (map[docker.Port]struct{}, map[docker.Port][]docker.PortBinding) {
	exposedPorts := map[docker.Port]struct{}{}
	portBindings := map[docker.Port][]docker.PortBinding{}
	for _, port := range portMappings {
		exteriorPort := port.HostPort
		if exteriorPort == 0 {
			// No need to do port binding when HostPort is not specified
			continue
		}
		interiorPort := port.ContainerPort
		// Some of this port stuff is under-documented voodoo.
		// See http://stackoverflow.com/questions/20428302/binding-a-port-to-a-host-interface-using-the-rest-api
		var protocol string
		switch strings.ToUpper(string(port.Protocol)) {
		case "UDP":
			protocol = "/udp"
		case "TCP":
			protocol = "/tcp"
		default:
			glog.Warningf("Unknown protocol %q: defaulting to TCP", port.Protocol)
			protocol = "/tcp"
		}

		dockerPort := docker.Port(strconv.Itoa(interiorPort) + protocol)
		exposedPorts[dockerPort] = struct{}{}

		hostBinding := docker.PortBinding{
			HostPort: strconv.Itoa(exteriorPort),
			HostIP:   port.HostIP,
		}

		// Allow multiple host ports bind to same docker port
		if existedBindings, ok := portBindings[dockerPort]; ok {
			// If a docker port already map to a host port, just append the host ports
			portBindings[dockerPort] = append(existedBindings, hostBinding)
		} else {
			// Otherwise, it's fresh new port binding
			portBindings[dockerPort] = []docker.PortBinding{
				hostBinding,
			}
		}
	}
	return exposedPorts, portBindings
}

func (dm *DockerManager) runContainer(
	pod *api.Pod,
	container *api.Container,
	opts *kubecontainer.RunContainerOptions,
	ref *api.ObjectReference,
	netMode string,
	ipcMode string,
	utsMode string,
	pidMode string,
	restartCount int) (kubecontainer.ContainerID, error) {

	dockerName := KubeletContainerName{
		PodFullName:   kubecontainer.GetPodFullName(pod),
		PodUID:        pod.UID,
		ContainerName: container.Name,
	}

	securityOpts, err := dm.defaultSecurityOpt()
	if err != nil {
		return kubecontainer.ContainerID{}, err
	}

	// Pod information is recorded on the container as labels to preserve it in the event the pod is deleted
	// while the Kubelet is down and there is no information available to recover the pod.
	// TODO: keep these labels up to date if the pod changes
	labels := newLabels(container, pod, restartCount, dm.enableCustomMetrics)

	// TODO(random-liu): Remove this when we start to use new labels for KillContainerInPod
	if container.Lifecycle != nil && container.Lifecycle.PreStop != nil {
		// TODO: This is kind of hacky, we should really just encode the bits we need.
		// TODO: This is hacky because the Kubelet should be parameterized to encode a specific version
		//   and needs to be able to migrate this whenever we deprecate v1. Should be a member of DockerManager.
		if data, err := runtime.Encode(api.Codecs.LegacyCodec(unversioned.GroupVersion{Group: api.GroupName, Version: "v1"}), pod); err == nil {
			labels[kubernetesPodLabel] = string(data)
		} else {
			glog.Errorf("Failed to encode pod: %s for prestop hook", pod.Name)
		}
	}
	memoryLimit := container.Resources.Limits.Memory().Value()
	cpuRequest := container.Resources.Requests.Cpu()
	cpuLimit := container.Resources.Limits.Cpu()
	var cpuShares int64
	// If request is not specified, but limit is, we want request to default to limit.
	// API server does this for new containers, but we repeat this logic in Kubelet
	// for containers running on existing Kubernetes clusters.
	if len(pod.Status.CpuSet) > 0 {
		cpuShares = milliCPUToShares(int64(1000))
	} else if cpuRequest.Amount == nil && cpuLimit.Amount != nil {
		cpuShares = milliCPUToShares(cpuLimit.MilliValue())
	} else {
		// if cpuRequest.Amount is nil, then milliCPUToShares will return the minimal number
		// of CPU shares.
		cpuShares = milliCPUToShares(cpuRequest.MilliValue())
	}
	podHasSELinuxLabel := pod.Spec.SecurityContext != nil && pod.Spec.SecurityContext.SELinuxOptions != nil
	binds := makeMountBindings(opts.Mounts, podHasSELinuxLabel)
	// The reason we create and mount the log file in here (not in kubelet) is because
	// the file's location depends on the ID of the container, and we need to create and
	// mount the file before actually starting the container.
	// TODO(yifan): Consider to pull this logic out since we might need to reuse it in
	// other container runtime.
	_, containerName, cid := BuildDockerName(dockerName, container)
	if opts.PodContainerDir != "" && len(container.TerminationMessagePath) != 0 {
		// Because the PodContainerDir contains pod uid and container name which is unique enough,
		// here we just add an unique container id to make the path unique for different instances
		// of the same container.
		containerLogPath := path.Join(opts.PodContainerDir, cid)
		fs, err := os.Create(containerLogPath)
		if err != nil {
			// TODO: Clean up the previouly created dir? return the error?
			glog.Errorf("Error on creating termination-log file %q: %v", containerLogPath, err)
		} else {
			fs.Close() // Close immediately; we're just doing a `touch` here
			b := fmt.Sprintf("%s:%s", containerLogPath, container.TerminationMessagePath)
			binds = append(binds, b)
		}
	}

	hc := &docker.HostConfig{
		Binds:          binds,
		NetworkMode:    netMode,
		IpcMode:        ipcMode,
		UTSMode:        utsMode,
		PidMode:        pidMode,
		ReadonlyRootfs: readOnlyRootFilesystem(container),
		// Memory and CPU are set here for newer versions of Docker (1.6+).
		Memory:      memoryLimit,
		MemorySwap:  -1,
		CPUShares:   cpuShares,
		CPUSet:      pod.Status.CpuSet,
		SecurityOpt: securityOpts,
	}

	if dm.cpuCFSQuota {
		// if cpuLimit.Amount is nil, then the appropriate default value is returned to allow full usage of cpu resource.
		cpuQuota, cpuPeriod := milliCPUToQuota(cpuLimit.MilliValue())

		hc.CPUQuota = cpuQuota
		hc.CPUPeriod = cpuPeriod
	}

	if len(opts.CgroupParent) > 0 {
		hc.CgroupParent = opts.CgroupParent
	}

	dockerOpts := docker.CreateContainerOptions{
		Name: containerName,
		Config: &docker.Config{
			Env:   makeEnvList(opts.Envs),
			Image: container.Image,
			// Memory and CPU are set here for older versions of Docker (pre-1.6).
			Memory:     memoryLimit,
			MemorySwap: -1,
			CPUShares:  cpuShares,
			CPUSet:     pod.Status.CpuSet,
			WorkingDir: container.WorkingDir,
			Labels:     labels,
			// Interactive containers:
			OpenStdin: container.Stdin,
			StdinOnce: container.StdinOnce,
			Tty:       container.TTY,
		},
		HostConfig: hc,
	}

	// Set network configuration for infra-container
	if container.Name == PodInfraContainerName {
		setInfraContainerNetworkConfig(pod, netMode, opts, dockerOpts)
	}

	setEntrypointAndCommand(container, opts, &dockerOpts)

	glog.V(3).Infof("Container %v/%v/%v: setting entrypoint \"%v\" and command \"%v\"", pod.Namespace, pod.Name, container.Name, dockerOpts.Config.Entrypoint, dockerOpts.Config.Cmd)

	securityContextProvider := securitycontext.NewSimpleSecurityContextProvider()
	securityContextProvider.ModifyContainerConfig(pod, container, dockerOpts.Config)
	securityContextProvider.ModifyHostConfig(pod, container, dockerOpts.HostConfig)
	dockerContainer, err := dm.client.CreateContainer(dockerOpts)
	if err != nil {
		dm.recorder.Eventf(ref, api.EventTypeWarning, kubecontainer.FailedToCreateContainer, "Failed to create docker container with error: %v", err)
		return kubecontainer.ContainerID{}, err
	}
	dm.recorder.Eventf(ref, api.EventTypeNormal, kubecontainer.CreatedContainer, "Created container with docker id %v", utilstrings.ShortenString(dockerContainer.ID, 12))

	if err = dm.client.StartContainer(dockerContainer.ID, nil); err != nil {
		dm.recorder.Eventf(ref, api.EventTypeWarning, kubecontainer.FailedToStartContainer,
			"Failed to start container with docker id %v with error: %v", utilstrings.ShortenString(dockerContainer.ID, 12), err)
		return kubecontainer.ContainerID{}, err
	}
	dm.recorder.Eventf(ref, api.EventTypeNormal, kubecontainer.StartedContainer, "Started container with docker id %v", utilstrings.ShortenString(dockerContainer.ID, 12))

	return kubecontainer.DockerID(dockerContainer.ID).ContainerID(), nil
}

// setInfraContainerNetworkConfig sets the network configuration for the infra-container. We only set network configuration for infra-container, all
// the user containers will share the same network namespace with infra-container.
func setInfraContainerNetworkConfig(pod *api.Pod, netMode string, opts *kubecontainer.RunContainerOptions, dockerOpts docker.CreateContainerOptions) {
	exposedPorts, portBindings := makePortsAndBindings(opts.PortMappings)
	dockerOpts.Config.ExposedPorts = exposedPorts
	dockerOpts.HostConfig.PortBindings = portBindings

	if netMode != namespaceModeHost {
		dockerOpts.Config.Hostname = opts.Hostname
		if len(opts.DNS) > 0 {
			dockerOpts.HostConfig.DNS = opts.DNS
		}
		if len(opts.DNSSearch) > 0 {
			dockerOpts.HostConfig.DNSSearch = opts.DNSSearch
		}
	}
}

func setEntrypointAndCommand(container *api.Container, opts *kubecontainer.RunContainerOptions, dockerOpts *docker.CreateContainerOptions) {
	command, args := kubecontainer.ExpandContainerCommandAndArgs(container, opts.Envs)

	dockerOpts.Config.Entrypoint = command
	dockerOpts.Config.Cmd = args
}

// A helper function to get the KubeletContainerName and hash from a docker
// container.
func getDockerContainerNameInfo(c *docker.APIContainers) (*KubeletContainerName, uint64, error) {
	if len(c.Names) == 0 {
		return nil, 0, fmt.Errorf("cannot parse empty docker container name: %#v", c.Names)
	}
	dockerName, hash, err := ParseDockerName(c.Names[0])
	if err != nil {
		return nil, 0, fmt.Errorf("parse docker container name %q error: %v", c.Names[0], err)
	}
	return dockerName, hash, nil
}

// Get pod UID, name, and namespace by examining the container names.
func getPodInfoFromContainer(c *docker.APIContainers) (types.UID, string, string, error) {
	dockerName, _, err := getDockerContainerNameInfo(c)
	if err != nil {
		return types.UID(""), "", "", err
	}
	name, namespace, err := kubecontainer.ParsePodFullName(dockerName.PodFullName)
	if err != nil {
		return types.UID(""), "", "", fmt.Errorf("parse pod full name %q error: %v", dockerName.PodFullName, err)
	}
	return dockerName.PodUID, name, namespace, nil
}

// GetContainers returns a list of running containers if |all| is false;
// otherwise, it returns all containers.
func (dm *DockerManager) GetContainers(all bool) ([]*kubecontainer.Container, error) {
	containers, err := GetKubeletDockerContainers(dm.client, all)
	if err != nil {
		return nil, err
	}
	// Convert DockerContainers to []*kubecontainer.Container
	result := make([]*kubecontainer.Container, 0, len(containers))
	for _, c := range containers {
		converted, err := toRuntimeContainer(c)
		if err != nil {
			glog.Errorf("Error examining the container: %v", err)
			continue
		}
		result = append(result, converted)
	}
	return result, nil
}

func (dm *DockerManager) GetPods(all bool) ([]*kubecontainer.Pod, error) {
	start := time.Now()
	defer func() {
		metrics.ContainerManagerLatency.WithLabelValues("GetPods").Observe(metrics.SinceInMicroseconds(start))
	}()
	pods := make(map[types.UID]*kubecontainer.Pod)
	var result []*kubecontainer.Pod

	containers, err := GetKubeletDockerContainers(dm.client, all)
	if err != nil {
		return nil, err
	}

	// Group containers by pod.
	for _, c := range containers {
		converted, err := toRuntimeContainer(c)
		if err != nil {
			glog.Errorf("Error examining the container: %v", err)
			continue
		}

		podUID, podName, podNamespace, err := getPodInfoFromContainer(c)
		if err != nil {
			glog.Errorf("Error examining the container: %v", err)
			continue
		}

		pod, found := pods[podUID]
		if !found {
			pod = &kubecontainer.Pod{
				ID:        podUID,
				Name:      podName,
				Namespace: podNamespace,
			}
			pods[podUID] = pod
		}
		pod.Containers = append(pod.Containers, converted)
	}

	// Convert map to list.
	for _, c := range pods {
		result = append(result, c)
	}
	return result, nil
}

// List all images in the local storage.
func (dm *DockerManager) ListImages() ([]kubecontainer.Image, error) {
	var images []kubecontainer.Image

	dockerImages, err := dm.client.ListImages(docker.ListImagesOptions{})
	if err != nil {
		return images, err
	}

	for _, di := range dockerImages {
		image, err := toRuntimeImage(&di)
		if err != nil {
			continue
		}
		images = append(images, *image)
	}
	return images, nil
}

// TODO(vmarmol): Consider unexporting.
// PullImage pulls an image from network to local storage.
func (dm *DockerManager) PullImage(image kubecontainer.ImageSpec, secrets []api.Secret) error {
	return dm.dockerPuller.Pull(image.Image, secrets)
}

// IsImagePresent checks whether the container image is already in the local storage.
func (dm *DockerManager) IsImagePresent(image kubecontainer.ImageSpec) (bool, error) {
	return dm.dockerPuller.IsImagePresent(image.Image)
}

// Removes the specified image.
func (dm *DockerManager) RemoveImage(image kubecontainer.ImageSpec) error {
	return dm.client.RemoveImage(image.Image)
}

// podInfraContainerChanged returns true if the pod infra container has changed.
func (dm *DockerManager) podInfraContainerChanged(pod *api.Pod, podInfraContainerStatus *kubecontainer.ContainerStatus) (bool, error) {
	var ports []api.ContainerPort

	// Check network mode.
	if usesHostNetwork(pod) {
		dockerPodInfraContainer, err := dm.client.InspectContainer(podInfraContainerStatus.ID.ID)
		if err != nil {
			return false, err
		}

		networkMode := getDockerNetworkMode(dockerPodInfraContainer)
		if networkMode != namespaceModeHost {
			glog.V(4).Infof("host: %v, %v", pod.Spec.SecurityContext.HostNetwork, networkMode)
			return true, nil
		}
	} else {
		// Docker only exports ports from the pod infra container. Let's
		// collect all of the relevant ports and export them.
		for _, container := range pod.Spec.Containers {
			ports = append(ports, container.Ports...)
		}
	}
	expectedPodInfraContainer := &api.Container{
		Name:            PodInfraContainerName,
		Image:           dm.podInfraContainerImage,
		Ports:           ports,
		ImagePullPolicy: podInfraContainerImagePullPolicy,
		Env:             dm.podInfraContainerEnv,
		SecurityContext: &api.SecurityContext{
			Capabilities: &api.Capabilities{
				Add:  []api.Capability{"all"},
				Drop: []api.Capability{"SYS_TIME"},
			},
		},
	}
	return podInfraContainerStatus.Hash != kubecontainer.HashContainer(expectedPodInfraContainer), nil
}

// pod must not be nil
func usesHostNetwork(pod *api.Pod) bool {
	return pod.Spec.SecurityContext != nil && pod.Spec.SecurityContext.HostNetwork
}

// determine if the container root should be a read only filesystem.
func readOnlyRootFilesystem(container *api.Container) bool {
	return container.SecurityContext != nil && container.SecurityContext.ReadOnlyRootFilesystem != nil && *container.SecurityContext.ReadOnlyRootFilesystem
}

// container must not be nil
func getDockerNetworkMode(container *docker.Container) string {
	if container.HostConfig != nil {
		return container.HostConfig.NetworkMode
	}
	return ""
}

// dockerVersion implementes kubecontainer.Version interface by implementing
// Compare() and String() (which is implemented by the underlying semver.Version)
// TODO: this code is the same as rktVersion and may make sense to be moved to
// somewhere shared.
type dockerVersion struct {
	*semver.Version
}

// Older versions of Docker could return non-semantically versioned values (distros like Fedora
// included partial values such as 1.8.1.fc21 which is not semver). Force those values to be semver.
var almostSemverRegexp = regexp.MustCompile(`^(\d+\.\d+\.\d+)\.(.*)$`)

// newDockerVersion returns a semantically versioned docker version value
func newDockerVersion(version string) (dockerVersion, error) {
	sem, err := semver.NewVersion(version)
	if err != nil {
		matches := almostSemverRegexp.FindStringSubmatch(version)
		if matches == nil {
			return dockerVersion{}, err
		}
		sem, err = semver.NewVersion(strings.Join(matches[1:], "-"))
	}
	return dockerVersion{sem}, err
}

func (r dockerVersion) Compare(other string) (int, error) {
	v, err := newDockerVersion(other)
	if err != nil {
		return -1, err
	}

	if r.LessThan(*v.Version) {
		return -1, nil
	}
	if v.Version.LessThan(*r.Version) {
		return 1, nil
	}
	return 0, nil
}

// dockerVersion implementes kubecontainer.Version interface by implementing
// Compare() and String() on top og go-dockerclient's APIVersion. This version
// string doesn't conform to semantic versioning, as it is only "x.y"
type dockerAPIVersion docker.APIVersion

func (dv dockerAPIVersion) String() string {
	return docker.APIVersion(dv).String()
}

func (dv dockerAPIVersion) Compare(other string) (int, error) {
	a := docker.APIVersion(dv)
	b, err := docker.NewAPIVersion(other)
	if err != nil {
		return 0, err
	}
	if a.LessThan(b) {
		return -1, nil
	}
	if a.GreaterThan(b) {
		return 1, nil
	}
	return 0, nil
}

func (dm *DockerManager) Type() string {
	return DockerType
}

func (dm *DockerManager) Version() (kubecontainer.Version, error) {
	env, err := dm.client.Version()
	if err != nil {
		return nil, fmt.Errorf("docker: failed to get docker version: %v", err)
	}

	engineVersion := env.Get("Version")
	version, err := newDockerVersion(engineVersion)
	if err != nil {
		glog.Errorf("docker: failed to parse docker server version %q: %v", engineVersion, err)
		return nil, fmt.Errorf("docker: failed to parse docker server version %q: %v", engineVersion, err)
	}
	return version, nil
}

func (dm *DockerManager) APIVersion() (kubecontainer.Version, error) {
	env, err := dm.client.Version()
	if err != nil {
		return nil, fmt.Errorf("docker: failed to get docker version: %v", err)
	}

	apiVersion := env.Get("ApiVersion")
	version, err := docker.NewAPIVersion(apiVersion)
	if err != nil {
		glog.Errorf("docker: failed to parse docker api version %q: %v", apiVersion, err)
		return nil, fmt.Errorf("docker: failed to parse docker api version %q: %v", apiVersion, err)
	}
	return dockerAPIVersion(version), nil
}

// Status returns error if docker daemon is unhealthy, nil otherwise.
// Now we do this by checking whether:
// 1) `docker version` works
// 2) docker version is compatible with minimum requirement
func (dm *DockerManager) Status() error {
	return dm.checkVersionCompatibility()
}

func (dm *DockerManager) checkVersionCompatibility() error {
	version, err := dm.APIVersion()
	if err != nil {
		return err
	}
	// Verify the docker version.
	result, err := version.Compare(minimumDockerAPIVersion)
	if err != nil {
		return fmt.Errorf("failed to compare current docker version %v with minimum support Docker version %q - %v", version, minimumDockerAPIVersion, err)
	}
	if result < 0 {
		return fmt.Errorf("container runtime version is older than %s", minimumDockerAPIVersion)
	}
	return nil
}

// The first version of docker that supports exec natively is 1.3.0 == API 1.15
var dockerAPIVersionWithExec = "1.15"

func (dm *DockerManager) nativeExecSupportExists() (bool, error) {
	version, err := dm.APIVersion()
	if err != nil {
		return false, err
	}
	result, err := version.Compare(dockerAPIVersionWithExec)
	if result >= 0 {
		return true, err
	}
	return false, err
}

func (dm *DockerManager) defaultSecurityOpt() ([]string, error) {
	version, err := dm.APIVersion()
	if err != nil {
		return nil, err
	}
	// seccomp is to be disabled on docker versions >= v1.10
	result, err := version.Compare(dockerV110APIVersion)
	if err != nil {
		return nil, err
	}
	if result >= 0 {
		return defaultSecurityOpt, nil
	}
	return nil, nil
}

func (dm *DockerManager) getRunInContainerCommand(containerID kubecontainer.ContainerID, cmd []string) (*exec.Cmd, error) {
	args := append([]string{"exec"}, cmd...)
	command := exec.Command("/usr/sbin/nsinit", args...)
	command.Dir = fmt.Sprintf("/var/lib/docker/execdriver/native/%s", containerID.ID)
	return command, nil
}

func (dm *DockerManager) runInContainerUsingNsinit(containerID kubecontainer.ContainerID, cmd []string) ([]byte, error) {
	c, err := dm.getRunInContainerCommand(containerID, cmd)
	if err != nil {
		return nil, err
	}
	return c.CombinedOutput()
}

// RunInContainer uses nsinit to run the command inside the container identified by containerID
func (dm *DockerManager) RunInContainer(containerID kubecontainer.ContainerID, cmd []string) ([]byte, error) {
	// If native exec support does not exist in the local docker daemon use nsinit.
	useNativeExec, err := dm.nativeExecSupportExists()
	if err != nil {
		return nil, err
	}
	if !useNativeExec {
		glog.V(2).Infof("Using nsinit to run the command %+v inside container %s", cmd, containerID)
		return dm.runInContainerUsingNsinit(containerID, cmd)
	}
	glog.V(2).Infof("Using docker native exec to run cmd %+v inside container %s", cmd, containerID)
	createOpts := docker.CreateExecOptions{
		Container:    containerID.ID,
		Cmd:          cmd,
		AttachStdin:  false,
		AttachStdout: true,
		AttachStderr: true,
		Tty:          false,
	}
	execObj, err := dm.client.CreateExec(createOpts)
	if err != nil {
		return nil, fmt.Errorf("failed to run in container - Exec setup failed - %v", err)
	}
	var buf bytes.Buffer
	startOpts := docker.StartExecOptions{
		Detach:       false,
		Tty:          false,
		OutputStream: &buf,
		ErrorStream:  &buf,
		RawTerminal:  false,
	}
	err = dm.client.StartExec(execObj.ID, startOpts)
	if err != nil {
		glog.V(2).Infof("StartExec With error: %v", err)
		return nil, err
	}
	ticker := time.NewTicker(2 * time.Second)
	defer ticker.Stop()
	for {
		inspect, err2 := dm.client.InspectExec(execObj.ID)
		if err2 != nil {
			glog.V(2).Infof("InspectExec %s failed with error: %+v", execObj.ID, err2)
			return buf.Bytes(), err2
		}
		if !inspect.Running {
			if inspect.ExitCode != 0 {
				glog.V(2).Infof("InspectExec %s exit with result %+v", execObj.ID, inspect)
				err = &dockerExitError{inspect}
			}
			break
		}
		<-ticker.C
	}

	return buf.Bytes(), err
}

type dockerExitError struct {
	Inspect *docker.ExecInspect
}

func (d *dockerExitError) String() string {
	return d.Error()
}

func (d *dockerExitError) Error() string {
	return fmt.Sprintf("Error executing in Docker Container: %d", d.Inspect.ExitCode)
}

func (d *dockerExitError) Exited() bool {
	return !d.Inspect.Running
}

func (d *dockerExitError) ExitStatus() int {
	return d.Inspect.ExitCode
}

// ExecInContainer runs the command inside the container identified by containerID.
func (dm *DockerManager) ExecInContainer(containerID kubecontainer.ContainerID, cmd []string, stdin io.Reader, stdout, stderr io.WriteCloser, tty bool) error {
	if dm.execHandler == nil {
		return errors.New("unable to exec without an exec handler")
	}

	container, err := dm.client.InspectContainer(containerID.ID)
	if err != nil {
		return err
	}
	if !container.State.Running {
		return fmt.Errorf("container not running (%s)", container.ID)
	}

	return dm.execHandler.ExecInContainer(dm.client, container, cmd, stdin, stdout, stderr, tty)
}

func (dm *DockerManager) AttachContainer(containerID kubecontainer.ContainerID, stdin io.Reader, stdout, stderr io.WriteCloser, tty bool) error {
	opts := docker.AttachToContainerOptions{
		Container:    containerID.ID,
		InputStream:  stdin,
		OutputStream: stdout,
		ErrorStream:  stderr,
		Stream:       true,
		Logs:         true,
		Stdin:        stdin != nil,
		Stdout:       stdout != nil,
		Stderr:       stderr != nil,
		RawTerminal:  tty,
	}
	return dm.client.AttachToContainer(opts)
}

func noPodInfraContainerError(podName, podNamespace string) error {
	return fmt.Errorf("cannot find pod infra container in pod %q", kubecontainer.BuildPodFullName(podName, podNamespace))
}

// PortForward executes socat in the pod's network namespace and copies
// data between stream (representing the user's local connection on their
// computer) and the specified port in the container.
//
// TODO:
//  - match cgroups of container
//  - should we support nsenter + socat on the host? (current impl)
//  - should we support nsenter + socat in a container, running with elevated privs and --pid=host?
func (dm *DockerManager) PortForward(pod *kubecontainer.Pod, port uint16, stream io.ReadWriteCloser) error {
	podInfraContainer := pod.FindContainerByName(PodInfraContainerName)
	if podInfraContainer == nil {
		return noPodInfraContainerError(pod.Name, pod.Namespace)
	}
	container, err := dm.client.InspectContainer(podInfraContainer.ID.ID)
	if err != nil {
		return err
	}

	if !container.State.Running {
		return fmt.Errorf("container not running (%s)", container.ID)
	}

	containerPid := container.State.Pid
	socatPath, lookupErr := exec.LookPath("socat")
	if lookupErr != nil {
		return fmt.Errorf("unable to do port forwarding: socat not found.")
	}

	args := []string{"-t", fmt.Sprintf("%d", containerPid), "-n", socatPath, "-", fmt.Sprintf("TCP4:localhost:%d", port)}

	nsenterPath, lookupErr := exec.LookPath("nsenter")
	if lookupErr != nil {
		return fmt.Errorf("unable to do port forwarding: nsenter not found.")
	}

	commandString := fmt.Sprintf("%s %s", nsenterPath, strings.Join(args, " "))
	glog.V(4).Infof("executing port forwarding command: %s", commandString)

	command := exec.Command(nsenterPath, args...)
	command.Stdout = stream

	stderr := new(bytes.Buffer)
	command.Stderr = stderr

	// If we use Stdin, command.Run() won't return until the goroutine that's copying
	// from stream finishes. Unfortunately, if you have a client like telnet connected
	// via port forwarding, as long as the user's telnet client is connected to the user's
	// local listener that port forwarding sets up, the telnet session never exits. This
	// means that even if socat has finished running, command.Run() won't ever return
	// (because the client still has the connection and stream open).
	//
	// The work around is to use StdinPipe(), as Wait() (called by Run()) closes the pipe
	// when the command (socat) exits.
	inPipe, err := command.StdinPipe()
	if err != nil {
		return fmt.Errorf("unable to do port forwarding: error creating stdin pipe: %v", err)
	}
	go func() {
		io.Copy(inPipe, stream)
		inPipe.Close()
	}()

	if err := command.Run(); err != nil {
		return fmt.Errorf("%v: %s", err, stderr.String())
	}

	return nil
}

// Get the IP address of a container's interface using nsenter
func (dm *DockerManager) GetContainerIP(containerID, interfaceName string) (string, error) {
	_, lookupErr := exec.LookPath("nsenter")
	if lookupErr != nil {
		return "", fmt.Errorf("Unable to obtain IP address of container: missing nsenter.")
	}
	container, err := dm.client.InspectContainer(containerID)
	if err != nil {
		return "", err
	}

	if !container.State.Running {
		return "", fmt.Errorf("container not running (%s)", container.ID)
	}

	containerPid := container.State.Pid
	extractIPCmd := fmt.Sprintf("ip -4 addr show %s | grep inet | awk -F\" \" '{print $2}'", interfaceName)
	args := []string{"-t", fmt.Sprintf("%d", containerPid), "-n", "--", "bash", "-c", extractIPCmd}
	command := exec.Command("nsenter", args...)
	out, err := command.CombinedOutput()
	if err != nil {
		return "", err
	}
	return string(out), nil
}

// TODO(random-liu): Change running pod to pod status in the future. We can't do it now, because kubelet also uses this function without pod status.
// We can only deprecate this after refactoring kubelet.
// TODO(random-liu): After using pod status for KillPod(), we can also remove the kubernetesPodLabel, because all the needed information should have
// been extract from new labels and stored in pod status.
func (dm *DockerManager) KillPod(pod *api.Pod, runningPod kubecontainer.Pod) error {
	result := dm.killPodWithSyncResult(pod, runningPod)
	return result.Error()
}

// TODO(random-liu): This is just a temporary function, will be removed when we acturally add PodSyncResult
// NOTE(random-liu): The pod passed in could be *nil* when kubelet restarted.
func (dm *DockerManager) killPodWithSyncResult(pod *api.Pod, runningPod kubecontainer.Pod) (result kubecontainer.PodSyncResult) {
	// Send the kills in parallel since they may take a long time.
	// There may be len(runningPod.Containers) or len(runningPod.Containers)-1 of result in the channel
	containerResults := make(chan *kubecontainer.SyncResult, len(runningPod.Containers))
	wg := sync.WaitGroup{}
	var (
		networkContainer *kubecontainer.Container
		networkSpec      *api.Container
	)
	wg.Add(len(runningPod.Containers))
	for _, container := range runningPod.Containers {
		go func(container *kubecontainer.Container) {
			defer utilruntime.HandleCrash()
			defer wg.Done()

			var containerSpec *api.Container
			if pod != nil {
				for i, c := range pod.Spec.Containers {
					if c.Name == container.Name {
						containerSpec = &pod.Spec.Containers[i]
						break
					}
				}
			}

			// TODO: Handle this without signaling the pod infra container to
			// adapt to the generic container runtime.
			if container.Name == PodInfraContainerName {
				// Store the container runtime for later deletion.
				// We do this so that PreStop handlers can run in the network namespace.
				networkContainer = container
				networkSpec = containerSpec
				return
			}

			killContainerResult := kubecontainer.NewSyncResult(kubecontainer.KillContainer, container.Name)
			err := dm.KillContainerInPod(container.ID, containerSpec, pod, "Need to kill pod.")
			if err != nil {
				killContainerResult.Fail(kubecontainer.ErrKillContainer, err.Error())
				glog.Errorf("Failed to delete container: %v; Skipping pod %q", err, runningPod.ID)
			}
			containerResults <- killContainerResult
		}(container)
	}
	wg.Wait()
	close(containerResults)
	for containerResult := range containerResults {
		result.AddSyncResult(containerResult)
	}
	if networkContainer != nil {
		ins, err := dm.client.InspectContainer(networkContainer.ID.ID)
		if err != nil {
			err = fmt.Errorf("Error inspecting container %v: %v", networkContainer.ID.ID, err)
			glog.Error(err)
			result.Fail(err)
			return
		}
		if getDockerNetworkMode(ins) != namespaceModeHost {
			teardownNetworkResult := kubecontainer.NewSyncResult(kubecontainer.TeardownNetwork, kubecontainer.BuildPodFullName(runningPod.Name, runningPod.Namespace))
			result.AddSyncResult(teardownNetworkResult)
<<<<<<< HEAD
                        glog.V(4).Infof("****** test for teardownod ****")
=======
			dm.networkPlugin.Event(runningPod.Name, map[string]interface{}{runningPod.Name: pod})
>>>>>>> a35b4fc6
			if err := dm.networkPlugin.TearDownPod(runningPod.Namespace, runningPod.Name, kubecontainer.DockerID(networkContainer.ID.ID)); err != nil {
				message := fmt.Sprintf("Failed to teardown network for pod %q using network plugins %q: %v", runningPod.ID, dm.networkPlugin.Name(), err)
				teardownNetworkResult.Fail(kubecontainer.ErrTeardownNetwork, message)
				glog.Error(message)
			}
		}
		killContainerResult := kubecontainer.NewSyncResult(kubecontainer.KillContainer, networkContainer.Name)
		result.AddSyncResult(killContainerResult)
		if err := dm.KillContainerInPod(networkContainer.ID, networkSpec, pod, "Need to kill pod."); err != nil {
			killContainerResult.Fail(kubecontainer.ErrKillContainer, err.Error())
			glog.Errorf("Failed to delete container: %v; Skipping pod %q", err, runningPod.ID)
		}
	}
	return
}

// KillContainerInPod kills a container in the pod. It must be passed either a container ID or a container and pod,
// and will attempt to lookup the other information if missing.
func (dm *DockerManager) KillContainerInPod(containerID kubecontainer.ContainerID, container *api.Container, pod *api.Pod, message string) error {
	switch {
	case containerID.IsEmpty():
		// Locate the container.
		pods, err := dm.GetPods(false)
		if err != nil {
			return err
		}
		targetPod := kubecontainer.Pods(pods).FindPod(kubecontainer.GetPodFullName(pod), pod.UID)
		targetContainer := targetPod.FindContainerByName(container.Name)
		if targetContainer == nil {
			return fmt.Errorf("unable to find container %q in pod %q", container.Name, targetPod.Name)
		}
		containerID = targetContainer.ID

	case container == nil || pod == nil:
		// Read information about the container from labels
		inspect, err := dm.client.InspectContainer(containerID.ID)
		if err != nil {
			return err
		}
		storedPod, storedContainer, cerr := containerAndPodFromLabels(inspect)
		if cerr != nil {
			glog.Errorf("unable to access pod data from container: %v", err)
		}
		if container == nil {
			container = storedContainer
		}
		if pod == nil {
			pod = storedPod
		}
	}
	return dm.killContainer(containerID, container, pod, message)
}

// killContainer accepts a containerID and an optional container or pod containing shutdown policies. Invoke
// KillContainerInPod if information must be retrieved first.
func (dm *DockerManager) killContainer(containerID kubecontainer.ContainerID, container *api.Container, pod *api.Pod, reason string) error {
	ID := containerID.ID
	name := ID
    //glog.V(4).Infof("******* leoxue test killContainer  is %v %v", containerID, container.Name)
	if container != nil {
		name = fmt.Sprintf("%s %s", name, container.Name)
	}
	if pod != nil {
		name = fmt.Sprintf("%s %s/%s", name, pod.Namespace, pod.Name)
	}

	gracePeriod := int64(minimumGracePeriodInSeconds)
	if pod != nil {
		switch {
		case pod.DeletionGracePeriodSeconds != nil:
			gracePeriod = *pod.DeletionGracePeriodSeconds
		case pod.Spec.TerminationGracePeriodSeconds != nil:
			gracePeriod = *pod.Spec.TerminationGracePeriodSeconds
		}
	}
	glog.V(2).Infof("Killing container %q with %d second grace period", name, gracePeriod)
	start := unversioned.Now()

	if pod != nil && container != nil && container.Lifecycle != nil && container.Lifecycle.PreStop != nil {
		glog.V(4).Infof("Running preStop hook for container %q", name)
		done := make(chan struct{})
		go func() {
			defer close(done)
			defer utilruntime.HandleCrash()
			if err := dm.runner.Run(containerID, pod, container, container.Lifecycle.PreStop); err != nil {
				glog.Errorf("preStop hook for container %q failed: %v", name, err)
			}
		}()
		select {
		case <-time.After(time.Duration(gracePeriod) * time.Second):
			glog.V(2).Infof("preStop hook for container %q did not complete in %d seconds", name, gracePeriod)
		case <-done:
			glog.V(4).Infof("preStop hook for container %q completed", name)
		}
		gracePeriod -= int64(unversioned.Now().Sub(start.Time).Seconds())
	}

	// always give containers a minimal shutdown window to avoid unnecessary SIGKILLs
	if gracePeriod < minimumGracePeriodInSeconds {
		gracePeriod = minimumGracePeriodInSeconds
	}
	err := dm.client.StopContainer(ID, uint(gracePeriod))
	if _, ok := err.(*docker.ContainerNotRunning); ok && err != nil {
		glog.V(4).Infof("Container %q has already exited", name)
		return nil
	}
	if err == nil {
		glog.V(2).Infof("Container %q exited after %s", name, unversioned.Now().Sub(start.Time))
	} else {
		glog.V(2).Infof("Container %q termination failed after %s: %v", name, unversioned.Now().Sub(start.Time), err)
	}
	ref, ok := dm.containerRefManager.GetRef(containerID)
	if !ok {
		glog.Warningf("No ref for pod '%q'", name)
	} else {
		message := fmt.Sprintf("Killing container with docker id %v", utilstrings.ShortenString(ID, 12))
		if reason != "" {
			message = fmt.Sprint(message, ": ", reason)
		}
		dm.recorder.Event(ref, api.EventTypeNormal, kubecontainer.KillingContainer, message)
		dm.containerRefManager.ClearRef(containerID)
	}
	return err
}

var errNoPodOnContainer = fmt.Errorf("no pod information labels on Docker container")

// containerAndPodFromLabels tries to load the appropriate container info off of a Docker container's labels
func containerAndPodFromLabels(inspect *docker.Container) (pod *api.Pod, container *api.Container, err error) {
	if inspect == nil && inspect.Config == nil && inspect.Config.Labels == nil {
		return nil, nil, errNoPodOnContainer
	}
	labels := inspect.Config.Labels

	// the pod data may not be set
	if body, found := labels[kubernetesPodLabel]; found {
		pod = &api.Pod{}
		if err = runtime.DecodeInto(api.Codecs.UniversalDecoder(), []byte(body), pod); err == nil {
			name := labels[kubernetesContainerNameLabel]
			for ix := range pod.Spec.Containers {
				if pod.Spec.Containers[ix].Name == name {
					container = &pod.Spec.Containers[ix]
					break
				}
			}
			if container == nil {
				err = fmt.Errorf("unable to find container %s in pod %v", name, pod)
			}
		} else {
			pod = nil
		}
	}

	// attempt to find the default grace period if we didn't commit a pod, but set the generic metadata
	// field (the one used by kill)
	if pod == nil {
		if period, ok := labels[kubernetesPodTerminationGracePeriodLabel]; ok {
			if seconds, err := strconv.ParseInt(period, 10, 64); err == nil {
				pod = &api.Pod{}
				pod.DeletionGracePeriodSeconds = &seconds
			}
		}
	}

	return
}

func (dm *DockerManager) applyOOMScoreAdj(container *api.Container, containerInfo *docker.Container) error {
	cgroupName, err := dm.procFs.GetFullContainerName(containerInfo.State.Pid)
	if err != nil {
		if err == os.ErrNotExist {
			// Container exited. We cannot do anything about it. Ignore this error.
			glog.V(2).Infof("Failed to apply OOM score adj on container %q with ID %q. Init process does not exist.", containerInfo.Name, containerInfo.ID)
			return nil
		}
		return err
	}
	// Set OOM score of the container based on the priority of the container.
	// Processes in lower-priority pods should be killed first if the system runs out of memory.
	// The main pod infrastructure container is considered high priority, since if it is killed the
	// whole pod will die.
	// TODO: Cache this value.
	var oomScoreAdj int
	if containerInfo.Name == PodInfraContainerName {
		oomScoreAdj = qos.PodInfraOOMAdj
	} else {
		oomScoreAdj = qos.GetContainerOOMScoreAdjust(container, int64(dm.machineInfo.MemoryCapacity))
	}
	if err = dm.oomAdjuster.ApplyOOMScoreAdjContainer(cgroupName, oomScoreAdj, 5); err != nil {
		if err == os.ErrNotExist {
			// Container exited. We cannot do anything about it. Ignore this error.
			glog.V(2).Infof("Failed to apply OOM score adj on container %q with ID %q. Init process does not exist.", containerInfo.Name, containerInfo.ID)
			return nil
		}
		return err
	}
	return nil
}

// Run a single container from a pod. Returns the docker container ID
// If do not need to pass labels, just pass nil.
func (dm *DockerManager) runContainerInPod(pod *api.Pod, container *api.Container, netMode, ipcMode, pidMode, podIP string, restartCount int) (kubecontainer.ContainerID, error) {
	start := time.Now()
	defer func() {
		metrics.ContainerManagerLatency.WithLabelValues("runContainerInPod").Observe(metrics.SinceInMicroseconds(start))
	}()

	ref, err := kubecontainer.GenerateContainerRef(pod, container)
	if err != nil {
		glog.Errorf("Can't make a ref to pod %v, container %v: '%v'", pod.Name, container.Name, err)
	}

	opts, err := dm.runtimeHelper.GenerateRunContainerOptions(pod, container, podIP)
	if err != nil {
		return kubecontainer.ContainerID{}, fmt.Errorf("GenerateRunContainerOptions: %v", err)
	}

	utsMode := ""
	if usesHostNetwork(pod) {
		utsMode = namespaceModeHost
	}
	id, err := dm.runContainer(pod, container, opts, ref, netMode, ipcMode, utsMode, pidMode, restartCount)
	if err != nil {
		return kubecontainer.ContainerID{}, fmt.Errorf("runContainer: %v", err)
	}

	// Remember this reference so we can report events about this container
	if ref != nil {
		dm.containerRefManager.SetRef(id, ref)
	}

	if container.Lifecycle != nil && container.Lifecycle.PostStart != nil {
		handlerErr := dm.runner.Run(id, pod, container, container.Lifecycle.PostStart)
		if handlerErr != nil {
			err := fmt.Errorf("PostStart handler: %v", handlerErr)
			dm.KillContainerInPod(id, container, pod, err.Error())
			return kubecontainer.ContainerID{}, err
		}
	}

	// Create a symbolic link to the Docker container log file using a name which captures the
	// full pod name, the container name and the Docker container ID. Cluster level logging will
	// capture these symbolic filenames which can be used for search terms in Elasticsearch or for
	// labels for Cloud Logging.
	containerLogFile := path.Join(dm.dockerRoot, "containers", id.ID, fmt.Sprintf("%s-json.log", id.ID))
	symlinkFile := LogSymlink(dm.containerLogsDir, kubecontainer.GetPodFullName(pod), container.Name, id.ID)
	if err = dm.os.Symlink(containerLogFile, symlinkFile); err != nil {
		glog.Errorf("Failed to create symbolic link to the log file of pod %q container %q: %v", format.Pod(pod), container.Name, err)
	}

	// Container information is used in adjusting OOM scores and adding ndots.
	containerInfo, err := dm.client.InspectContainer(id.ID)
	if err != nil {
		return kubecontainer.ContainerID{}, fmt.Errorf("InspectContainer: %v", err)
	}
	// Ensure the PID actually exists, else we'll move ourselves.
	if containerInfo.State.Pid == 0 {
		return kubecontainer.ContainerID{}, fmt.Errorf("can't get init PID for container %q", id)
	}

	if err := dm.applyOOMScoreAdj(container, containerInfo); err != nil {
		return kubecontainer.ContainerID{}, fmt.Errorf("failed to apply oom-score-adj to container %q- %v", err, containerInfo.Name)
	}
	// The addNDotsOption call appends the ndots option to the resolv.conf file generated by docker.
	// This resolv.conf file is shared by all containers of the same pod, and needs to be modified only once per pod.
	// we modify it when the pause container is created since it is the first container created in the pod since it holds
	// the networking namespace.
	if container.Name == PodInfraContainerName && utsMode != namespaceModeHost {
		err = addNDotsOption(containerInfo.ResolvConfPath)
		if err != nil {
			return kubecontainer.ContainerID{}, fmt.Errorf("addNDotsOption: %v", err)
		}
	}

	return id, err
}

func addNDotsOption(resolvFilePath string) error {
	if len(resolvFilePath) == 0 {
		glog.Errorf("ResolvConfPath is empty.")
		return nil
	}

	if _, err := os.Stat(resolvFilePath); os.IsNotExist(err) {
		return fmt.Errorf("ResolvConfPath %q does not exist", resolvFilePath)
	}

	glog.V(4).Infof("DNS ResolvConfPath exists: %s. Will attempt to add ndots option: %s", resolvFilePath, ndotsDNSOption)

	if err := appendToFile(resolvFilePath, ndotsDNSOption); err != nil {
		glog.Errorf("resolv.conf could not be updated: %v", err)
		return err
	}
	return nil
}

func appendToFile(filePath, stringToAppend string) error {
	f, err := os.OpenFile(filePath, os.O_APPEND|os.O_WRONLY, 0644)
	if err != nil {
		return err
	}
	defer f.Close()

	_, err = f.WriteString(stringToAppend)
	return err
}

// createPodInfraContainer starts the pod infra container for a pod. Returns the docker container ID of the newly created container.
// If any error occurs in this function, it will return a brief error and a detailed error message.
func (dm *DockerManager) createPodInfraContainer(pod *api.Pod) (kubecontainer.DockerID, error, string) {
	start := time.Now()
	defer func() {
		metrics.ContainerManagerLatency.WithLabelValues("createPodInfraContainer").Observe(metrics.SinceInMicroseconds(start))
	}()
	// Use host networking if specified.
	netNamespace := ""
	var ports []api.ContainerPort

	if usesHostNetwork(pod) {
		netNamespace = namespaceModeHost
	} else {
		// Docker only exports ports from the pod infra container.  Let's
		// collect all of the relevant ports and export them.
		for _, container := range pod.Spec.Containers {
			ports = append(ports, container.Ports...)
		}
	}

	container := &api.Container{
		Name:            PodInfraContainerName,
		Image:           dm.podInfraContainerImage,
		Ports:           ports,
		ImagePullPolicy: podInfraContainerImagePullPolicy,
		Env:             dm.podInfraContainerEnv,
		SecurityContext: &api.SecurityContext{
			Capabilities: &api.Capabilities{
				Add:  []api.Capability{"all"},
				Drop: []api.Capability{"SYS_TIME"},
			},
		},
	}

	// No pod secrets for the infra container.
	// The message isn't needed for the Infra container
	if err, msg := dm.imagePuller.PullImage(pod, container, nil); err != nil {
		return "", err, msg
	}

	// Currently we don't care about restart count of infra container, just set it to 0.
	id, err := dm.runContainerInPod(pod, container, netNamespace, getIPCMode(pod), getPidMode(pod), "", 0)
	if err != nil {
		return "", kubecontainer.ErrRunContainer, err.Error()
	}

	return kubecontainer.DockerID(id.ID), nil, ""
}

// Structure keeping information on changes that need to happen for a pod. The semantics is as follows:
// - startInfraContainer is true if new Infra Containers have to be started and old one (if running) killed.
//   Additionally if it is true then containersToKeep have to be empty
// - infraContainerId have to be set if and only if startInfraContainer is false. It stores dockerID of running Infra Container
// - containersToStart keeps indices of Specs of containers that have to be started and reasons why containers will be started.
// - containersToKeep stores mapping from dockerIDs of running containers to indices of their Specs for containers that
//   should be kept running. If startInfraContainer is false then it contains an entry for infraContainerId (mapped to -1).
//   It shouldn't be the case where containersToStart is empty and containersToKeep contains only infraContainerId. In such case
//   Infra Container should be killed, hence it's removed from this map.
// - all running containers which are NOT contained in containersToKeep should be killed.
type podContainerChangesSpec struct {
	StartInfraContainer bool
	InfraChanged        bool
	InfraContainerId    kubecontainer.DockerID
	ContainersToStart   map[int]string
	ContainersToKeep    map[kubecontainer.DockerID]int
}

func (dm *DockerManager) computePodContainerChanges(pod *api.Pod, podStatus *kubecontainer.PodStatus) (podContainerChangesSpec, error) {
	start := time.Now()
	defer func() {
		metrics.ContainerManagerLatency.WithLabelValues("computePodContainerChanges").Observe(metrics.SinceInMicroseconds(start))
	}()
	glog.V(5).Infof("Syncing Pod %q: %+v", format.Pod(pod), pod)

	containersToStart := make(map[int]string)
	containersToKeep := make(map[kubecontainer.DockerID]int)

	var err error
	var podInfraContainerID kubecontainer.DockerID
	var changed bool
	podInfraContainerStatus := podStatus.FindContainerStatusByName(PodInfraContainerName)
	if podInfraContainerStatus != nil && podInfraContainerStatus.State == kubecontainer.ContainerStateRunning {
		glog.V(4).Infof("Found pod infra container for %q", format.Pod(pod))
		changed, err = dm.podInfraContainerChanged(pod, podInfraContainerStatus)
		if err != nil {
			return podContainerChangesSpec{}, err
		}
	}

	createPodInfraContainer := true
	if podInfraContainerStatus == nil || podInfraContainerStatus.State != kubecontainer.ContainerStateRunning {
		glog.V(2).Infof("Need to restart pod infra container for %q because it is not found", format.Pod(pod))
	} else if changed {
		glog.V(2).Infof("Need to restart pod infra container for %q because it is changed", format.Pod(pod))
	} else {
		glog.V(4).Infof("Pod infra container looks good, keep it %q", format.Pod(pod))
		createPodInfraContainer = false
		podInfraContainerID = kubecontainer.DockerID(podInfraContainerStatus.ID.ID)
		containersToKeep[podInfraContainerID] = -1
	}

	for index, container := range pod.Spec.Containers {
		expectedHash := kubecontainer.HashContainer(&container)

		containerStatus := podStatus.FindContainerStatusByName(container.Name)
		if containerStatus == nil || containerStatus.State != kubecontainer.ContainerStateRunning {
			if kubecontainer.ShouldContainerBeRestarted(&container, pod, podStatus) {
				// If we are here it means that the container is dead and should be restarted, or never existed and should
				// be created. We may be inserting this ID again if the container has changed and it has
				// RestartPolicy::Always, but it's not a big deal.
				message := fmt.Sprintf("Container %+v is dead, but RestartPolicy says that we should restart it.", container)
				glog.V(3).Info(message)
				containersToStart[index] = message
			} else {
				if pod.Spec.RestartPolicy == api.RestartPolicyNever {
					containersToKeep[kubecontainer.DockerID(containerStatus.ID.ID)] = index
				}
			}
			continue
		}

		containerID := kubecontainer.DockerID(containerStatus.ID.ID)
		hash := containerStatus.Hash
		glog.V(3).Infof("pod %q container %q exists as %v", format.Pod(pod), container.Name, containerID)

		if createPodInfraContainer {
			// createPodInfraContainer == true and Container exists
			// If we're creating infra container everything will be killed anyway
			// If RestartPolicy is Always or OnFailure we restart containers that were running before we
			// killed them when restarting Infra Container.
			if pod.Spec.RestartPolicy != api.RestartPolicyNever {
				message := fmt.Sprintf("Infra Container is being recreated. %q will be restarted.", container.Name)
				glog.V(1).Info(message)
				containersToStart[index] = message
			}
			continue
		}

		// At this point, the container is running and pod infra container is good.
		// We will look for changes and check healthiness for the container.
		containerChanged := hash != 0 && hash != expectedHash
		if containerChanged {
			message := fmt.Sprintf("pod %q container %q hash changed (%d vs %d), it will be killed and re-created.", format.Pod(pod), container.Name, hash, expectedHash)
			glog.Info(message)
			containersToStart[index] = message
			continue
		}

		liveness, found := dm.livenessManager.Get(containerStatus.ID)
		if !found || liveness == proberesults.Success {
			containersToKeep[containerID] = index
			continue
		}
		if pod.Spec.RestartPolicy != api.RestartPolicyNever {
			message := fmt.Sprintf("pod %q container %q is unhealthy, it will be killed and re-created.", format.Pod(pod), container.Name)
			glog.Info(message)
			containersToStart[index] = message
		}
	}

	// After the loop one of the following should be true:
	// - createPodInfraContainer is true and containersToKeep is empty.
	// (In fact, when createPodInfraContainer is false, containersToKeep will not be touched).
	// - createPodInfraContainer is false and containersToKeep contains at least ID of Infra Container

	// If Infra container is the last running one, we don't want to keep it.
	if !createPodInfraContainer && len(containersToStart) == 0 && len(containersToKeep) == 1 {
		containersToKeep = make(map[kubecontainer.DockerID]int)
	}

	return podContainerChangesSpec{
		StartInfraContainer: createPodInfraContainer,
		InfraChanged:        changed,
		InfraContainerId:    podInfraContainerID,
		ContainersToStart:   containersToStart,
		ContainersToKeep:    containersToKeep,
	}, nil
}

// Sync the running pod to match the specified desired pod.
func (dm *DockerManager) SyncPod(pod *api.Pod, _ api.PodStatus, podStatus *kubecontainer.PodStatus, pullSecrets []api.Secret, backOff *util.Backoff) (result kubecontainer.PodSyncResult) {
	start := time.Now()
	defer func() {
		metrics.ContainerManagerLatency.WithLabelValues("SyncPod").Observe(metrics.SinceInMicroseconds(start))
	}()

	containerChanges, err := dm.computePodContainerChanges(pod, podStatus)
	if err != nil {
		result.Fail(err)
		return
	}
	glog.V(3).Infof("Got container changes for pod %q: %+v", format.Pod(pod), containerChanges)

	if containerChanges.InfraChanged {
		ref, err := api.GetReference(pod)
		if err != nil {
			glog.Errorf("Couldn't make a ref to pod %q: '%v'", format.Pod(pod), err)
		}
		dm.recorder.Eventf(ref, api.EventTypeNormal, "InfraChanged", "Pod infrastructure changed, it will be killed and re-created.")
	}
	if containerChanges.StartInfraContainer || (len(containerChanges.ContainersToKeep) == 0 && len(containerChanges.ContainersToStart) == 0) {
		if len(containerChanges.ContainersToKeep) == 0 && len(containerChanges.ContainersToStart) == 0 {
			glog.V(4).Infof("Killing Infra Container for %q because all other containers are dead.", format.Pod(pod))
		} else {
			glog.V(4).Infof("Killing Infra Container for %q, will start new one", format.Pod(pod))
		}

		// Killing phase: if we want to start new infra container, or nothing is running kill everything (including infra container)
		// TODO(random-liu): We'll use pod status directly in the future
		killResult := dm.killPodWithSyncResult(pod, kubecontainer.ConvertPodStatusToRunningPod(podStatus))
		result.AddPodSyncResult(killResult)
		if killResult.Error() != nil {
			return
		}
	} else {
		// Otherwise kill any running containers in this pod which are not specified as ones to keep.
		runningContainerStatues := podStatus.GetRunningContainerStatuses()
		for _, containerStatus := range runningContainerStatues {
			_, keep := containerChanges.ContainersToKeep[kubecontainer.DockerID(containerStatus.ID.ID)]
			if !keep {
				glog.V(3).Infof("Killing unwanted container %q(id=%q) for pod %q", containerStatus.Name, containerStatus.ID, format.Pod(pod))
				// attempt to find the appropriate container policy
				var podContainer *api.Container
				var killMessage string
				for i, c := range pod.Spec.Containers {
					if c.Name == containerStatus.Name {
						podContainer = &pod.Spec.Containers[i]
						killMessage = containerChanges.ContainersToStart[i]
						break
					}
				}
				killContainerResult := kubecontainer.NewSyncResult(kubecontainer.KillContainer, containerStatus.Name)
				result.AddSyncResult(killContainerResult)
				if err := dm.KillContainerInPod(containerStatus.ID, podContainer, pod, killMessage); err != nil {
					killContainerResult.Fail(kubecontainer.ErrKillContainer, err.Error())
					glog.Errorf("Error killing container %q(id=%q) for pod %q: %v", containerStatus.Name, containerStatus.ID, format.Pod(pod), err)
					return
				}
			}
		}
	}

	// We pass the value of the podIP down to runContainerInPod, which in turn
	// passes it to various other functions, in order to facilitate
	// functionality that requires this value (hosts file and downward API)
	// and avoid races determining the pod IP in cases where a container
	// requires restart but the podIP isn't in the status manager yet.
	//
	// We default to the IP in the passed-in pod status, and overwrite it if the
	// infra container needs to be (re)started.
	podIP := ""
	if podStatus != nil {
		podIP = podStatus.IP
	}

	// If we should create infra container then we do it first.
	podInfraContainerID := containerChanges.InfraContainerId
	if containerChanges.StartInfraContainer && (len(containerChanges.ContainersToStart) > 0) {
		glog.V(4).Infof("Creating pod infra container for %q", format.Pod(pod))
		startContainerResult := kubecontainer.NewSyncResult(kubecontainer.StartContainer, PodInfraContainerName)
		result.AddSyncResult(startContainerResult)
		var msg string
		podInfraContainerID, err, msg = dm.createPodInfraContainer(pod)
		if err != nil {
			startContainerResult.Fail(err, msg)
			glog.Errorf("Failed to create pod infra container: %v; Skipping pod %q", err, format.Pod(pod))
			return
		}

		setupNetworkResult := kubecontainer.NewSyncResult(kubecontainer.SetupNetwork, kubecontainer.GetPodFullName(pod))
		result.AddSyncResult(setupNetworkResult)
		if !usesHostNetwork(pod) {
			// Call the networking plugin
			dm.networkPlugin.Event(pod.Name, map[string]interface{}{pod.Name: pod})
			err = dm.networkPlugin.SetUpPod(pod.Namespace, pod.Name, podInfraContainerID)
			if err != nil {
				// TODO: (random-liu) There shouldn't be "Skipping pod" in sync result message
				message := fmt.Sprintf("Failed to setup network for pod %q using network plugins %q: %v; Skipping pod", format.Pod(pod), dm.networkPlugin.Name(), err)
				setupNetworkResult.Fail(kubecontainer.ErrSetupNetwork, message)
				glog.Error(message)

				// Delete infra container
				killContainerResult := kubecontainer.NewSyncResult(kubecontainer.KillContainer, PodInfraContainerName)
				result.AddSyncResult(killContainerResult)
				if delErr := dm.KillContainerInPod(kubecontainer.ContainerID{
					ID:   string(podInfraContainerID),
					Type: "docker"}, nil, pod, message); delErr != nil {
					killContainerResult.Fail(kubecontainer.ErrKillContainer, delErr.Error())
					glog.Warningf("Clear infra container failed for pod %q: %v", format.Pod(pod), delErr)
				}
				return
			}
            glog.V(4).Infof("***** test 0000 NetworkMode:%+v",pod.Spec.NetworkMode)
            if pod.Spec.NetworkMode == "sriov" {
                /*
                value, ok := pod.Annotations["tencent.cr/setup-tgw"]
                glog.V(4).Infof("***** test 00001 Annotations: %+v *****", pod.Annotations["tencent.cr/setup-tgw"])
                glog.V(4).Infof("***** test 00000 value:%+v*******", value)
                glog.V(4).Infof("***** test0000 ok:%+v*******",ok)
                if (ok && (value != "")){
                    var r api.TGWReference
                    err := json.Unmarshal([]byte(value), &r)
                    glog.V(4).Infof("***** test 00002 r:%+v*******", r)
                    glog.V(4).Infof("***** test0000 err :%+v*******",err)
                    if (err == nil) {
                        glog.V(4).Infof("***** test00004 ******")
                        glog.V(4).Infof("***** test00003 applicationnameID:%+v*****",r.ApplicationID)
                        TgwApply(pod.Status.Network.Address,r)
                    }
                }
                */
                dm.runtimeHelper.GenerateRunContainerEnv(pod, "1.1.1.1", "10001", 10)
            }
			if pod.Spec.NetworkMode == api.PodNetworkModeSriov {
				if err = dm.bindSRIOVCPU(podInfraContainerID, pod); err != nil {
					glog.Errorf("Failed to bind SRIO CPU: %v. pod %q", err, format.Pod(pod))
					result.Fail(err)
					return
				}
                value, ok := pod.Annotations["tencent.cr/setup-tgw"]
                glog.V(4).Infof("***** test 00001 Annotations: %+v *****", pod.Annotations["tencent.cr/setup-tgw"])
                glog.V(4).Infof("***** test 00000 value:%+v*******", value)
                glog.V(4).Infof("***** test0000 ok:%+v*******",ok)
                if (ok && (value != "")){
		            var r api.TGWReference 
		            err := json.Unmarshal([]byte(value), &r)
                    glog.V(4).Infof("***** test 00002 r:%+v*******", r)
                    glog.V(4).Infof("***** test0000 err :%+v*******",err)
		            if (err == nil) {
                        glog.V(4).Infof("***** test00004 ******")
                        glog.V(4).Infof("***** test00003 applicationnameID:%+v*****",r.ApplicationID)
   			            TgwApply(pod.Status.Network.Address,r) 
                    }
                }
			}
/*
            if pod.Spec.NetworkMode == "sriov" {
                value, ok := pod.Annotations["tencent.cr/setup-tgw"]
                glog.V(4).Infof("***** test 00001 Annotations: %+v *****", pod.Annotations["tencent.cr/setup-tgw"])
                glog.V(4).Infof("***** test 00000 value:%+v*******", value)
                glog.V(4).Infof("***** test0000 ok:%+v*******",ok)
                if (ok && (value != "")){
                    var r api.TGWReference    
                    err := json.Unmarshal([]byte(value), &r)
                    glog.V(4).Infof("***** test 00002 r:%+v*******", r)
                    glog.V(4).Infof("***** test0000 err :%+v*******",err)
                    if (err == nil) {
                        glog.V(4).Infof("***** test00004 ******")
                        glog.V(4).Infof("***** test00003 applicationnameID:%+v*****",r.ApplicationID)
                        TgwApply(pod.Status.Network.Address,r)      
                    }
                }
            }
*/
			// Setup the host interface unless the pod is on the host's network (FIXME: move to networkPlugin when ready)
			var podInfraContainer *docker.Container
			podInfraContainer, err = dm.client.InspectContainer(string(podInfraContainerID))
			if err != nil {
				glog.Errorf("Failed to inspect pod infra container: %v; Skipping pod %q", err, format.Pod(pod))
				result.Fail(err)
				return
			}

			// Setup hairpin cause some bug here
			//if dm.configureHairpinMode {
			//	if err = hairpin.SetUpContainer(podInfraContainer.State.Pid, network.DefaultInterfaceName); err != nil {
			//	    glog.Warningf("Hairpin setup failed for pod %q: %v", format.Pod(pod), err)
			//	}
			//}

			// Overwrite the podIP passed in the pod status, since we just started the infra container.
			podIP = dm.determineContainerIP(pod.Name, pod.Namespace, podInfraContainer)
		}
	}

	// Start everything
	for idx := range containerChanges.ContainersToStart {
		container := &pod.Spec.Containers[idx]
		startContainerResult := kubecontainer.NewSyncResult(kubecontainer.StartContainer, container.Name)
		result.AddSyncResult(startContainerResult)

		// containerChanges.StartInfraContainer causes the containers to be restarted for config reasons
		// ignore backoff
		if !containerChanges.StartInfraContainer {
			isInBackOff, err, msg := dm.doBackOff(pod, container, podStatus, backOff)
			if isInBackOff {
				startContainerResult.Fail(err, msg)
				glog.V(4).Infof("Backing Off restarting container %+v in pod %v", container, format.Pod(pod))
				continue
			}
		}
		glog.V(4).Infof("Creating container %+v in pod %v", container, format.Pod(pod))
		err, msg := dm.imagePuller.PullImage(pod, container, pullSecrets)
		if err != nil {
			startContainerResult.Fail(err, msg)
			continue
		}

		if container.SecurityContext != nil && container.SecurityContext.RunAsNonRoot != nil && *container.SecurityContext.RunAsNonRoot {
			err := dm.verifyNonRoot(container)
			if err != nil {
				startContainerResult.Fail(kubecontainer.ErrVerifyNonRoot, err.Error())
				glog.Errorf("Error running pod %q container %q: %v", format.Pod(pod), container.Name, err)
				continue
			}
		}
		// For a new container, the RestartCount should be 0
		restartCount := 0
		containerStatus := podStatus.FindContainerStatusByName(container.Name)
		if containerStatus != nil {
			restartCount = containerStatus.RestartCount + 1
		}

		// TODO(dawnchen): Check RestartPolicy.DelaySeconds before restart a container
		// Note: when configuring the pod's containers anything that can be configured by pointing
		// to the namespace of the infra container should use namespaceMode.  This includes things like the net namespace
		// and IPC namespace.  PID mode cannot point to another container right now.
		// See createPodInfraContainer for infra container setup.
		namespaceMode := fmt.Sprintf("container:%v", podInfraContainerID)
		_, err = dm.runContainerInPod(pod, container, namespaceMode, namespaceMode, getPidMode(pod), podIP, restartCount)
		if err != nil {
			startContainerResult.Fail(kubecontainer.ErrRunContainer, err.Error())
			// TODO(bburns) : Perhaps blacklist a container after N failures?
			glog.Errorf("Error running pod %q container %q: %v", format.Pod(pod), container.Name, err)
			continue
		}
		// Successfully started the container; clear the entry in the failure
	}
	return
}

// verifyNonRoot returns an error if the container or image will run as the root user.
func (dm *DockerManager) verifyNonRoot(container *api.Container) error {
	if securitycontext.HasRunAsUser(container) {
		if securitycontext.HasRootRunAsUser(container) {
			return fmt.Errorf("container's runAsUser breaks non-root policy")
		}
		return nil
	}

	imgRoot, err := dm.isImageRoot(container.Image)
	if err != nil {
		return fmt.Errorf("can't tell if image runs as root: %v", err)
	}
	if imgRoot {
		return fmt.Errorf("container has no runAsUser and image will run as root")
	}

	return nil
}

// isImageRoot returns true if the user directive is not set on the image, the user is set to 0
// or the user is set to root.  If there is an error inspecting the image this method will return
// false and return the error.
func (dm *DockerManager) isImageRoot(image string) (bool, error) {
	img, err := dm.client.InspectImage(image)
	if err != nil {
		return false, err
	}
	if img == nil || img.Config == nil {
		return false, fmt.Errorf("unable to inspect image %s, nil Config", image)
	}

	user := getUidFromUser(img.Config.User)
	// if no user is defined container will run as root
	if user == "" {
		return true, nil
	}
	// do not allow non-numeric user directives
	uid, err := strconv.Atoi(user)
	if err != nil {
		return false, fmt.Errorf("non-numeric user (%s) is not allowed", user)
	}
	// user is numeric, check for 0
	return uid == 0, nil
}

// getUidFromUser splits the uid out of a uid:gid string.
func getUidFromUser(id string) string {
	if id == "" {
		return id
	}
	// split instances where the id may contain uid:gid
	if strings.Contains(id, ":") {
		return strings.Split(id, ":")[0]
	}
	// no gid, just return the id
	return id
}

// If all instances of a container are garbage collected, doBackOff will also return false, which means the container may be restarted before the
// backoff deadline. However, because that won't cause error and the chance is really slim, we can just ignore it for now.
// If a container is still in backoff, the function will return a brief backoff error and a detailed error message.
func (dm *DockerManager) doBackOff(pod *api.Pod, container *api.Container, podStatus *kubecontainer.PodStatus, backOff *util.Backoff) (bool, error, string) {
	var cStatus *kubecontainer.ContainerStatus
	// Use the finished time of the latest exited container as the start point to calculate whether to do back-off.
	// TODO(random-liu): Better define backoff start point; add unit and e2e test after we finalize this. (See github issue #22240)
	for _, c := range podStatus.ContainerStatuses {
		if c.Name == container.Name && c.State == kubecontainer.ContainerStateExited {
			cStatus = c
			break
		}
	}
	if cStatus != nil {
		ts := cStatus.FinishedAt
		// found a container that requires backoff
		dockerName := KubeletContainerName{
			PodFullName:   kubecontainer.GetPodFullName(pod),
			PodUID:        pod.UID,
			ContainerName: container.Name,
		}
		stableName, _, _ := BuildDockerName(dockerName, container)
		if backOff.IsInBackOffSince(stableName, ts) {
			if ref, err := kubecontainer.GenerateContainerRef(pod, container); err == nil {
				dm.recorder.Eventf(ref, api.EventTypeWarning, kubecontainer.BackOffStartContainer, "Back-off restarting failed docker container")
			}
			err := fmt.Errorf("Back-off %s restarting failed container=%s pod=%s", backOff.Get(stableName), container.Name, format.Pod(pod))
			glog.Infof("%s", err.Error())
			return true, kubecontainer.ErrCrashLoopBackOff, err.Error()
		}
		backOff.Next(stableName, ts)
	}
	return false, nil, ""
}

// getPidMode returns the pid mode to use on the docker container based on pod.Spec.HostPID.
func getPidMode(pod *api.Pod) string {
	pidMode := ""
	if pod.Spec.SecurityContext != nil && pod.Spec.SecurityContext.HostPID {
		pidMode = namespaceModeHost
	}
	return pidMode
}

// getIPCMode returns the ipc mode to use on the docker container based on pod.Spec.HostIPC.
func getIPCMode(pod *api.Pod) string {
	ipcMode := ""
	if pod.Spec.SecurityContext != nil && pod.Spec.SecurityContext.HostIPC {
		ipcMode = namespaceModeHost
	}
	return ipcMode
}

// GetNetNS returns the network namespace path for the given container
func (dm *DockerManager) GetNetNS(containerID kubecontainer.ContainerID) (string, error) {
	inspectResult, err := dm.client.InspectContainer(containerID.ID)
	if err != nil {
		glog.Errorf("Error inspecting container: '%v'", err)
		return "", err
	}
	netnsPath := fmt.Sprintf(DockerNetnsFmt, inspectResult.State.Pid)
	return netnsPath, nil
}

// Garbage collection of dead containers
func (dm *DockerManager) GarbageCollect(gcPolicy kubecontainer.ContainerGCPolicy) error {
	return dm.containerGC.GarbageCollect(gcPolicy)
}

func (dm *DockerManager) GetPodStatus(uid types.UID, name, namespace string) (*kubecontainer.PodStatus, error) {
	podStatus := &kubecontainer.PodStatus{ID: uid, Name: name, Namespace: namespace}
	// Now we retain restart count of container as a docker label. Each time a container
	// restarts, pod will read the restart count from the registered dead container, increment
	// it to get the new restart count, and then add a label with the new restart count on
	// the newly started container.
	// However, there are some limitations of this method:
	//	1. When all dead containers were garbage collected, the container status could
	//	not get the historical value and would be *inaccurate*. Fortunately, the chance
	//	is really slim.
	//	2. When working with old version containers which have no restart count label,
	//	we can only assume their restart count is 0.
	// Anyhow, we only promised "best-effort" restart count reporting, we can just ignore
	// these limitations now.
	var containerStatuses []*kubecontainer.ContainerStatus
	// We have added labels like pod name and pod namespace, it seems that we can do filtered list here.
	// However, there may be some old containers without these labels, so at least now we can't do that.
	// TODO(random-liu): Do only one list and pass in the list result in the future
	// TODO(random-liu): Add filter when we are sure that all the containers have the labels
	containers, err := dm.client.ListContainers(docker.ListContainersOptions{All: true})
	if err != nil {
		return podStatus, err
	}
	// Loop through list of running and exited docker containers to construct
	// the statuses. We assume docker returns a list of containers sorted in
	// reverse by time.
	// TODO: optimization: set maximum number of containers per container name to examine.
	for _, c := range containers {
		if len(c.Names) == 0 {
			continue
		}
		dockerName, _, err := ParseDockerName(c.Names[0])
		if err != nil {
			continue
		}
		if dockerName.PodUID != uid {
			continue
		}
		result, ip, cpuset, err := dm.inspectContainer(c.ID, name, namespace)
		if err != nil {
			if _, ok := err.(*docker.NoSuchContainer); ok {
				// https://github.com/kubernetes/kubernetes/issues/22541
				// Sometimes when docker's state is corrupt, a container can be listed
				// but couldn't be inspected. We fake a status for this container so
				// that we can still return a status for the pod to sync.
				result = &kubecontainer.ContainerStatus{
					ID:    kubecontainer.DockerID(c.ID).ContainerID(),
					Name:  dockerName.ContainerName,
					State: kubecontainer.ContainerStateUnknown,
				}
				glog.Errorf("Unable to inspect container %q: %v", c.ID, err)
			} else {
				return podStatus, err
			}
		}
		containerStatuses = append(containerStatuses, result)
		if ip != "" {
			podStatus.IP = ip
		}
		if cpuset != "" {
			podStatus.CpuSet = cpuset
		}
	}

	podStatus.ContainerStatuses = containerStatuses
	return podStatus, nil
}

func TgwApply(Rsip string, tgw_info api.TGWReference ) bool{


    reg := regexp.MustCompile(`(.+)/(.+)`)
    address := reg.ReplaceAllString(Rsip, "$1")

    params := Params{
        Header: Header{
            CallApp:  "tgw_apply",
            Platform: "k8s",
            User:     "leoxue",
            Method:   "tgw_apply",
        },
        Action: Action{
            Condition: Condition{
                Applicationnameid: tgw_info.ApplicationID,
                Apply_type:      tgw_info.ApplyType,
                Tgw: Tgw{
                    City:     tgw_info.City,
                    Domain:   tgw_info.Domain,
                    Fwd_mode: tgw_info.FwdMode,
                    Protocol: tgw_info.Protocol,
                    Isp:      tgw_info.ISP,
                    Remark:   tgw_info.Remark,
                    Session_keep_time: tgw_info.SessionKeepTime,
                    Need_nat: tgw_info.NeedNAT,
                    Vip:      tgw_info.AppointedVIPs,
                    Vport:    tgw_info.VPort,//tgw_info.VPort,
                    Rsip:     address,
                    Rsport:   tgw_info.RSPort,//tgw_info.RSPort,
                    Rsweight: tgw_info.RSWeight,
                    Flow_peak: tgw_info.FlowPeak,//tgw_info.FlowPeak,
                    PortNum:  tgw_info.PortNum,
                    Innerip:  "0.0.0.0",
                },
            },
        },
    }

    glog.V(4).Infof("***** test00006 TgwApply params:%+v*****",params)
    var respData RespData
    body, _, err := readBody(call("POST", "/api_service/v1/tgw_operation/", map[string]Params{"params": params}))
    if err != nil {
        glog.V(4).Infof("***** test00007 err:%+v ******", err) 
        return false
    }
    json.Unmarshal(body, &respData)
    if respData.Errcode > 1 {
        glog.V(4).Infof("***** test00008 code:%+v msg:%+v******", respData.Errcode, respData.Errmsg)
        return false
    }
    jobid := respData.Data.JobID
    //vip := respData.Data.Vip
    //vport := respData.Data.Vport
    glog.V(4).Infof("***** test00008 jobid:%+v ******", jobid)
    // check job result
    glog.V(4).Infof("***** test00009 Check result... ******")
    retries := 360
    for i := 1; i <= retries; i++ {
        body, _, err := readBody(call("GET", fmt.Sprintf("/api_service/v1/job/%s", jobid), nil))
        if err != nil && i == retries {
            glog.V(4).Infof("***** test00010 request err:%+v ******",err)
            fmt.Println(err)
            return false
        } else if err != nil {
            glog.V(4).Infof("***** test00011 Retry %+v ******",i)
            time.Sleep(10 * time.Second)
            continue
        }
        json.Unmarshal(body, &respData)
        if respData.Errcode > 1 {
            glog.V(4).Infof("***** test00012 Error %+v ******", respData.Errmsg)
            return false
        } else if respData.Errcode == 1 {
            glog.V(4).Infof("***** test00013 Retry:%+v ******",i)
            time.Sleep(10 * time.Second)
            continue
        } else {
            break
        }
    }
    //TODO: set env
    glog.V(4).Infof("***** test00014 Complete ******")    
    fmt.Println("Complete")
    return true
}


func call(method, path string, data interface{}) (io.ReadCloser, int, error) {
    var server string = "10.150.165.100"
    params, err := encodeData(data)
    if err != nil {
        return nil, -1, err
    }
    req, err := http.NewRequest(method, path, params)
    if err != nil {
        return nil, -1, err
    }
    if data != nil {
        req.Header.Set("Content-Type", "application/json")
    } else if method == "POST" {
        req.Header.Set("Content-Type", "plain/text")
    }
    req.URL.Host = server
    req.URL.Scheme = "http"
    cli := http.Client{}
    resp, err := cli.Do(req)
    if err != nil {
        return nil, -1, err
    }
    if resp.StatusCode < 200 || resp.StatusCode >= 400 {
        body, err := ioutil.ReadAll(resp.Body)
        if err != nil {
            return nil, -1, err
        }
        if len(body) == 0 {
            return nil, resp.StatusCode, fmt.Errorf("Error: request returned %s for API", http.StatusText(resp.StatusCode))
        }
    }
    return resp.Body, resp.StatusCode, nil
}


func encodeData(data interface{}) (*bytes.Buffer, error) {
    params := bytes.NewBuffer(nil)
    if data != nil {
        buf, err := json.Marshal(data)
        if err != nil {
            return nil, err
        }
        if _, err := params.Write(buf); err != nil {
            return nil, err
        }
    }
    return params, nil
}

func readBody(stream io.ReadCloser, statusCode int, err error) ([]byte, int, error) {
    if stream != nil {
        defer stream.Close()
    }
    if err != nil {
        return nil, statusCode, err
    }
    body, err := ioutil.ReadAll(stream)
    if err != nil {
        return nil, -1, err
    }
    return body, statusCode, nil
}

func TgwDel(pod *api.Pod) bool{

    var Protocol string = "UDP"
    var Vip string = "59.37.116.62"
    var Vport string = "[24001,24010]"
    var Rsip string = "10.241.204.2"
    var User string = "leoxue"
    var server string = "10.150.165.100"

    fmt.Println("Start to call so...")
    fmt.Printf("Service address: %s\n", server)

    params := Params_tgw_del{
        Header: Header{
            CallApp:  "tgw_apply",
            Platform: "k8s",
            User:     User,
            Method:   "tgw_apply",
        },
        Action: Action_tgw_del{
            Condition: Condition_tgw_del{
                Rsip:     Rsip,
                Vip:      Vip,
                Vport:    Vport,
                Protocol: Protocol,
            },
        },
    }

    fmt.Printf("params: % \n", params)
    var respData RespData
    body, _, err := readBody(call("POST", "/api_service/v1/tgw_operation/", map[string]Params_tgw_del{"params": params}))
    if err != nil {
        fmt.Println(err)
        return false
    }
    json.Unmarshal(body, &respData)
    if respData.Errcode > 1 {
        fmt.Printf("Error: code(%d), msg(%s)\n", respData.Errcode, respData.Errmsg)
        return false
    }
    
    fmt.Println("Complete")
    return true
}

func (dm *DockerManager) StartContainerByID(containerID kubecontainer.ContainerID) error {
	container, err := dm.client.InspectContainer(containerID.ID)
	if err != nil {
		return err
	}
	if container.State.Running {
		glog.V(3).Infof("Container %s is running, skiped.", container.Name)
		return nil
	}
	//ref, _ := dm.containerRefManager.GetRef(containerID)
	if err := dm.client.StartContainer(containerID.ID, nil); err != nil {
	//	dm.recorder.Eventf(ref, api.EventTypeWarning, kubecontainer.FailedToStartContainer,
	//		"Failed to start container with docker id %v with error: %v", utilstrings.ShortenString(containerID.ID, 12), err)
		return err
	}
	//dm.recorder.Eventf(ref, api.EventTypeNormal, kubecontainer.StartedContainer, "Started container with docker id %v", utilstrings.ShortenString(containerID.ID, 12))
	return nil
}

func (dm *DockerManager) CheckContainerExists(id string) bool {
	_, err := dm.client.InspectContainer(id)
	if err != nil {
		if _, ok := err.(*docker.NoSuchContainer); ok {
			return false
		} else {
			glog.Warningf("Unable to inspect container %s: %v", id, err)
		}
	}
	return true
}

func (dm *DockerManager) bindSRIOVCPU(id kubecontainer.DockerID, pod *api.Pod) error {
	var out bytes.Buffer
	if (pod.Status.Network == api.Network{}) {
		return fmt.Errorf("pod (%s_%s) network is empty.", pod.Name, pod.Namespace)
	}
	if pod.Status.CpuSet == "" {
		return fmt.Errorf("pod (%s_%s) cpuset is empty.", pod.Name, pod.Namespace)
	}
	parts := strings.Split(pod.Status.CpuSet, ",")
	var irqArray []string
	for _, core := range parts {
		irqCpu, err := util.HexCpuSet(core)
		if err != nil {
			return err
		}
		irqArray = append(irqArray, irqCpu)
	}
	rpsCpus, err := util.HexCpuSet(pod.Status.CpuSet)
	if err != nil {
		return err
	}
	cmd := exec.Command("sriov", string(id), strconv.Itoa(pod.Status.Network.VfID), strings.Join(irqArray, ","), rpsCpus)
	cmd.Dir = "/usr/local/bin"
	cmd.Stderr = &out
	glog.V(3).Infof("setup sriov: %#v", cmd.Args)
	if err = cmd.Run(); err != nil {
		glog.Errorf("error: %+v -- %s", err, out.String())
		return err
	}
	return nil
}<|MERGE_RESOLUTION|>--- conflicted
+++ resolved
@@ -1380,11 +1380,7 @@
 		if getDockerNetworkMode(ins) != namespaceModeHost {
 			teardownNetworkResult := kubecontainer.NewSyncResult(kubecontainer.TeardownNetwork, kubecontainer.BuildPodFullName(runningPod.Name, runningPod.Namespace))
 			result.AddSyncResult(teardownNetworkResult)
-<<<<<<< HEAD
-                        glog.V(4).Infof("****** test for teardownod ****")
-=======
 			dm.networkPlugin.Event(runningPod.Name, map[string]interface{}{runningPod.Name: pod})
->>>>>>> a35b4fc6
 			if err := dm.networkPlugin.TearDownPod(runningPod.Namespace, runningPod.Name, kubecontainer.DockerID(networkContainer.ID.ID)); err != nil {
 				message := fmt.Sprintf("Failed to teardown network for pod %q using network plugins %q: %v", runningPod.ID, dm.networkPlugin.Name(), err)
 				teardownNetworkResult.Fail(kubecontainer.ErrTeardownNetwork, message)
@@ -2004,7 +2000,7 @@
                     }
                 }
                 */
-                dm.runtimeHelper.GenerateRunContainerEnv(pod, "1.1.1.1", "10001", 10)
+                dm.runtimeHelper.UpdateRunContainerEnv(pod, "1.1.1.1", "10001", 10)
             }
 			if pod.Spec.NetworkMode == api.PodNetworkModeSriov {
 				if err = dm.bindSRIOVCPU(podInfraContainerID, pod); err != nil {
